--- conflicted
+++ resolved
@@ -1,6 +1,3 @@
-<<<<<<< HEAD
-"""A Python application for tracking, reporting on timing and complexity in tests and applications."""
-=======
 """
 A Python application for tracking, reporting on timing and complexity in tests and applications.
 
@@ -39,7 +36,6 @@
       %%$%$&&S#&$$@@@@@@@@@$$@&&&@$@@@@@@@@@@@@@@@@$$%%$$
                .%%$$$$%%%$%%%%***%%%%%$%%$$$$$%%$%*&
 """
->>>>>>> 58d002f7
 import tempfile
 import colorlog
 import logging
